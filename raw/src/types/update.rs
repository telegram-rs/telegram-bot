--- conflicted
+++ resolved
@@ -43,57 +43,6 @@
     where
         D: Deserializer<'de>,
     {
-<<<<<<< HEAD
-        let raw: RawUpdate = Deserialize::deserialize(deserializer)?;
-        macro_rules! maybe_field {
-            ($name:ident, $variant:ident) => {{
-                if let Some(val) = raw.$name {
-                    return Ok(Update {
-                        id: raw.update_id,
-                        kind: UpdateKind::$variant(val),
-                    });
-                }
-            }};
-        }
-
-        maybe_field!(message, Message);
-        maybe_field!(edited_message, EditedMessage);
-        maybe_field!(channel_post, ChannelPost);
-        maybe_field!(edited_channel_post, EditedChannelPost);
-        // maybe_field!(inline_query, InlineQuery);
-        // maybe_field!(chosen_inline_result, ChosenInlineResult);
-        maybe_field!(callback_query, CallbackQuery);
-
-        Ok(Update {
-            id: raw.update_id,
-            kind: UpdateKind::Unknown(raw),
-        })
-    }
-}
-
-/// This object represents an incoming update. Directly mapped.
-#[derive(Debug, Clone, PartialEq, PartialOrd, Deserialize)]
-pub struct RawUpdate {
-    /// The update‘s unique identifier. Update identifiers start from a certain
-    /// positive number and increase sequentially.
-    pub update_id: Integer,
-    /// New incoming message of any kind — text, photo, sticker, etc.
-    pub message: Option<Message>,
-    /// New version of a message that is known to the bot and was edited
-    pub edited_message: Option<Message>,
-    /// New incoming channel post of any kind — text, photo, sticker, etc.
-    pub channel_post: Option<ChannelPost>,
-    /// New version of a channel post that is known to the bot and was edited
-    pub edited_channel_post: Option<ChannelPost>,
-    // pub inline_query: Option<InlineQuery>,
-    // pub chosen_inline_result: Option<ChosenInlineResult>,
-    pub callback_query: Option<CallbackQuery>,
-}
-
-impl Update {
-    pub fn from_raw_json(json: &str) -> Result<Self, Error> {
-        Ok(serde_json::from_str(&json)?)
-=======
         #[derive(Deserialize)]
         #[serde(field_identifier, rename_all = "snake_case")]
         enum Field {
@@ -192,6 +141,11 @@
         ];
 
         deserializer.deserialize_struct("Duration", FIELDS, UpdateVisitor)
->>>>>>> a2db6376
+    }
+}
+
+impl Update {
+    pub fn from_raw_json(json: &str) -> Result<Self, Error> {
+        Ok(serde_json::from_str(&json)?)
     }
 }