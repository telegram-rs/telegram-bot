--- conflicted
+++ resolved
@@ -13,13 +13,10 @@
     pub last_name: Option<String>,
     /// User‘s or bot’s username.
     pub username: Option<String>,
-<<<<<<< HEAD
     /// True, if this user is a bot.
     pub is_bot: bool,
-=======
     /// IETF language tag of the user's language
     pub language_code: Option<String>,
->>>>>>> c6258d37
 }
 
 /// This object represents a group.
@@ -116,43 +113,12 @@
         }
 
         Ok(match raw.type_.as_ref() {
-<<<<<<< HEAD
-            "private" => {
-                Chat::Private(User {
-                    id: raw.id.into(),
-                    username: raw.username,
-                    first_name: required_field!(first_name),
-                    last_name: raw.last_name,
-                    is_bot: false,
-                })
-            }
-            "group" => {
-                Chat::Group(Group {
-                    id: raw.id.into(),
-                    title: required_field!(title),
-                    all_members_are_administrators: required_field!(all_members_are_administrators),
-                })
-            }
-            "supergroup" => {
-                Chat::Supergroup(Supergroup {
-                    id: raw.id.into(),
-                    title: required_field!(title),
-                    username: raw.username,
-                })
-            }
-            "channel" => {
-                Chat::Channel(Channel {
-                    id: raw.id.into(),
-                    title: required_field!(title),
-                    username: raw.username,
-                })
-            }
-=======
             "private" => Chat::Private(User {
                 id: raw.id.into(),
                 username: raw.username,
                 first_name: required_field!(first_name),
                 last_name: raw.last_name,
+                is_bot: false,
                 language_code: raw.language_code,
             }),
             "group" => Chat::Group(Group {
@@ -170,7 +136,6 @@
                 title: required_field!(title),
                 username: raw.username,
             }),
->>>>>>> c6258d37
             _ => Chat::Unknown(raw),
         })
     }
