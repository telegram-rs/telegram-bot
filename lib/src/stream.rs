--- conflicted
+++ resolved
@@ -6,11 +6,7 @@
 use futures::{Async, Future, Poll, Stream};
 use tokio_core::reactor::{Handle, Timeout};
 
-<<<<<<< HEAD
 use telegram_bot_raw::{GetUpdates, AllowedUpdate, Update, Integer};
-=======
-use telegram_bot_raw::{GetUpdates, Integer, Update};
->>>>>>> d27a4b50
 
 use crate::api::Api;
 use crate::errors::Error;
@@ -30,13 +26,9 @@
     buffer: VecDeque<Update>,
     current_request: Option<TelegramFuture<Option<Vec<Update>>>>,
     timeout: Duration,
-<<<<<<< HEAD
     allowed_updates: Vec<AllowedUpdate>,
-    error_delay: Duration
-=======
     limit: Integer,
     error_delay: Duration,
->>>>>>> d27a4b50
 }
 
 impl Stream for UpdatesStream {
@@ -80,22 +72,14 @@
             }
             Ok(false) => {
                 let timeout = self.timeout + Duration::from_secs(1);
-
-<<<<<<< HEAD
-                let request = self.api.send_timeout(GetUpdates::new()
-                    .offset(self.last_update + 1)
-                    .timeout(self.timeout.as_secs() as Integer)
-                    .allowed_updates(&self.allowed_updates)
-                , timeout);
-=======
                 let request = self.api.send_timeout(
                     GetUpdates::new()
                         .offset(self.last_update + 1)
                         .timeout(self.timeout.as_secs() as Integer)
-                        .limit(self.limit),
+                        .limit(self.limit)
+                        .allowed_updates(&self.allowed_updates),
                     timeout,
                 );
->>>>>>> d27a4b50
 
                 self.current_request = Some(request);
                 self.poll()
@@ -121,13 +105,9 @@
             buffer: VecDeque::new(),
             current_request: None,
             timeout: Duration::from_secs(TELEGRAM_LONG_POLL_TIMEOUT_SECONDS),
-<<<<<<< HEAD
             allowed_updates: Vec::new(),
-            error_delay: Duration::from_millis(TELEGRAM_LONG_POLL_ERROR_DELAY_MILLISECONDS)
-=======
             limit: TELEGRAM_LONG_POLL_LIMIT_MESSAGES,
             error_delay: Duration::from_millis(TELEGRAM_LONG_POLL_ERROR_DELAY_MILLISECONDS),
->>>>>>> d27a4b50
         }
     }
 }
@@ -144,8 +124,7 @@
         self
     }
 
-<<<<<<< HEAD
-    /// Set timeout for long polling requests, this corresponds with `allowed_updates` field
+    /// Set allowed updates to receive, this corresponds with `allowed_updates` field
     /// in [getUpdates](https://core.telegram.org/bots/api#getupdates) method.
     /// List the types of updates you want your bot to receive. For example,
     /// specify [“message”, “edited_channel_post”, “callback_query”] to only receive updates of these types.
@@ -156,7 +135,7 @@
     /// so unwanted updates may be received for a short period of time.
     pub fn allowed_updates(&mut self, allowed_updates: &[AllowedUpdate]) -> &mut Self {
         self.allowed_updates = allowed_updates.to_vec();
-=======
+
     /// Set limits the number of updates to be retrieved, this corresponds with `limit` field
     /// in [getUpdates](https://core.telegram.org/bots/api#getupdates) method.
     /// Values between 1—100 are accepted.
@@ -164,7 +143,6 @@
     /// Defaults to 100.
     pub fn limit(&mut self, limit: Integer) -> &mut Self {
         self.limit = limit;
->>>>>>> d27a4b50
         self
     }
 
