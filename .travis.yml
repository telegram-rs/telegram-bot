language: rust
rust:
  - stable
<<<<<<< HEAD
  - beta
  - nightly

matrix:
  allow_failures:
    - rust: nightly
=======

script:
  - cargo build --verbose -p telegram-bot-raw
  - cargo test --verbose -p telegram-bot-raw
  - cargo build --verbose -p telegram-bot
  - cargo test --verbose -p telegram-bot
>>>>>>> bfa0417f

after_success:
  - |
        test ${TRAVIS_PULL_REQUEST} == "false" && \
        test ${TRAVIS_BRANCH} == "master" && \
        test "${TRAVIS_BUILD_NUMBER}.1" == "${TRAVIS_JOB_NUMBER}" && \
        bash deploy.sh<|MERGE_RESOLUTION|>--- conflicted
+++ resolved
@@ -1,21 +1,14 @@
 language: rust
 rust:
   - stable
-<<<<<<< HEAD
   - beta
   - nightly
-
-matrix:
-  allow_failures:
-    - rust: nightly
-=======
 
 script:
   - cargo build --verbose -p telegram-bot-raw
   - cargo test --verbose -p telegram-bot-raw
   - cargo build --verbose -p telegram-bot
   - cargo test --verbose -p telegram-bot
->>>>>>> bfa0417f
 
 after_success:
   - |
